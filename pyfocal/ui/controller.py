--- conflicted
+++ resolved
@@ -12,14 +12,8 @@
 from ..interfaces.managers import (data_manager, layer_manager,
                                    model_manager, plot_manager)
 from ..interfaces.registries import loader_registry
-<<<<<<< HEAD
 from ..analysis import statistics
 from ..core.comms import Dispatch, DispatchHandle
-=======
-from ..interfaces import model_io
-from ..analysis.statistics import stats
-from ..analysis.modeling import apply_model
->>>>>>> 49010b2f
 
 # To memorize last visited directory.
 _model_directory = os.environ["HOME"]
@@ -88,88 +82,35 @@
         self.viewer.main_window.arithmeticToolButton.clicked.connect(
             self._show_arithmetic_dialog)
 
-<<<<<<< HEAD
-=======
-        # If a layer item is edited, make sure to save the name
-        self.viewer.wgt_layer_list.itemChanged.connect(
-            self._update_layer_name)
+        # Populate model dropdown
+        self.viewer.main_window.comboBox.addItems(model_manager.all_models)
+
+        # Populate fitting algorithm dropdown
+        self.viewer.main_window.comboBox_2.addItems(model_manager.all_fitters)
+
+        # When the add new model button is clicked, create a new model
+        self.viewer.main_window.pushButton.clicked.connect(
+            self.add_model)
+
+        # Attach the fit button
+        self.viewer.main_window.pushButton_3.clicked.connect(
+            self.fit_model_layer)
+
+        # Attach the create button
+        self.viewer.main_window.pushButton_4.clicked.connect(
+            self.add_model_layer)
+
+        # Attach the update button
+        self.viewer.main_window.pushButton_2.clicked.connect(
+            self.update_model_layer)
 
         # Attach the model save/read buttons
         self.viewer.main_window.pushButton_5.clicked.connect(
             self.save_model)
-        # self.viewer.main_window.pushButton_6.clicked.connect(
-        #     self.read_model)
-
-    def _setup_sub_window_connections(self):
-        # When the user changes the top axis
-        pass
-
-    def _setup_model_fitting(self):
->>>>>>> 49010b2f
-        # Populate model dropdown
-        self.viewer.main_window.comboBox.addItems(model_manager.all_models)
-
-        # Populate fitting algorithm dropdown
-        self.viewer.main_window.comboBox_2.addItems(model_manager.all_fitters)
-
-        # When the add new model button is clicked, create a new model
-        self.viewer.main_window.pushButton.clicked.connect(
-            self.add_model)
-
-        # Attach the fit button
-        self.viewer.main_window.pushButton_3.clicked.connect(
-            self.fit_model_layer)
-
-        # Attach the create button
-        self.viewer.main_window.pushButton_4.clicked.connect(
-            self.add_model_layer)
-
-        # Attach the update button
-        self.viewer.main_window.pushButton_2.clicked.connect(
-            self.update_model_layer)
-
-<<<<<<< HEAD
+
     def _setup_context_menus(self):
         self.viewer.wgt_layer_list.customContextMenuRequested.connect(
             self._layer_context_menu)
-=======
-        # Initially, disable fitting controls so as to avoid forbidden states.
-        # These buttons will be re-enabled on demand by the Viewer.
-        self.viewer.main_window.comboBox_2.setEnabled(False)
-        self.viewer.main_window.pushButton_3.setEnabled(False)
-        self.viewer.main_window.pushButton_5.setEnabled(False)
-        # self.viewer.main_window.pushButton_6.setEnabled(True)
-        self.viewer.main_window.pushButton_6.setEnabled(False)
-
-        # If the a model item is edited, make sure to save the name
-        self.viewer.wgt_model_list.itemChanged.connect(
-            self._update_model_name
-        )
-
-
-    def _set_active_plot(self):
-        current_sub_window = self.viewer.current_sub_window()
-
-        if current_sub_window is not None:
-            current_sub_window.set_active_plot(
-                self.viewer.current_layer())
-
-    def create_new_model(self):
-        model = model_manager.new_model(self.viewer.current_layer(),
-                                        self.viewer.current_model)
-
-        self.viewer.add_model_item(model)
-
-    def fit_model(self, *args):
-        # when fitting, the selected layer is a ModelLayer, thus
-        # the data to be fitted resides in the parent
-        current_layer = self.viewer.current_layer()
-        parent_layer = current_layer._parent
-        mask = self.get_roi_mask(parent_layer)
-
-        if parent_layer is None or mask is None:
-            return
->>>>>>> 49010b2f
 
         self.viewer.wgt_model_list.customContextMenuRequested.connect(
             self._model_context_menu)
@@ -210,22 +151,8 @@
 
             Dispatch.on_update_plot.emit(container)
 
-<<<<<<< HEAD
     def _set_active_plot(self):
         current_sub_window = self.viewer.current_sub_window
-=======
-    def save_model(self):
-        model_dict = self.viewer.get_model_inputs()
-        formula = self.viewer.current_model_formula
-        model = model_manager.get_compound_model(model_dict, formula=formula)
-
-        global _model_directory
-        model_io.saveModelToFile(self.viewer.main_window.mdiArea, model, _model_directory)
-
-    def update_statistics(self, *args):
-        current_layer = self.viewer.current_layer()
-        mask = self.get_roi_mask()
->>>>>>> 49010b2f
 
         if current_sub_window is not None:
             current_sub_window.set_active_plot(
@@ -239,6 +166,13 @@
             new_layer = layer_manager.add_from_formula(formula)
             plot_container = plot_manager.new(new_layer, new_layer._window)
 
+    def save_model(self):
+            model_dict = self.viewer.get_model_inputs()
+            formula = self.viewer.current_model_formula
+            model = model_manager.get_compound_model(model_dict, formula=formula)
+
+            global _model_directory
+            model_io.saveModelToFile(self.viewer.main_window.mdiArea, model, _model_directory)
 
     def read_file(self, file_name):
         """
